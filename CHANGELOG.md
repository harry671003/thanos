--- conflicted
+++ resolved
@@ -8,8 +8,19 @@
 
 We use *breaking :warning:* to mark changes that are not backward compatible (relates only to v0.y.z releases.)
 
-<<<<<<< HEAD
-## [v0.37.1](https://github.com/thanos-io/thanos/tree/release-0.37) - 03.12.2024
+## Unreleased
+
+### Fixed
+
+### Added
+
+- [#7907](https://github.com/thanos-io/thanos/pull/7907) Receive: Add `--receive.grpc-service-config` flag to configure gRPC service config for the receivers.
+
+### Changed
+
+### Removed
+
+## [v0.37.1](https://github.com/thanos-io/thanos/tree/release-0.37) - 04.12.2024
 
 ### Fixed
 
@@ -21,16 +32,6 @@
 
 ### Added
 
-=======
-## Unreleased
-
-### Fixed
-
-### Added
-
-- [#7907](https://github.com/thanos-io/thanos/pull/7907) Receive: Add `--receive.grpc-service-config` flag to configure gRPC service config for the receivers.
-
->>>>>>> dec2686f
 ### Changed
 
 ### Removed
