--- conflicted
+++ resolved
@@ -8,28 +8,19 @@
 
 We use *breaking :warning:* to mark changes that are not backward compatible (relates only to v0.y.z releases.)
 
-<<<<<<< HEAD
-### [v0.39.0](https://github.com/thanos-io/thanos/tree/release-0.39) - 2025 06 25
+## Unreleased
+
+### Added
+
+### Changed
+
+### Removed
+
+### Fixed
+
+## [v0.39.0](https://github.com/thanos-io/thanos/tree/release-0.39) - 2025 06 25
 
 In short: there are a bunch of fixes and small improvements. The shining items in this release are memory usage improvements in Thanos Query and shuffle sharding support in Thanos Receiver. Information about shuffle sharding support is available in the documentation. Thank you to all contributors!
-=======
-## Unreleased
-
-### Added
-
-### Changed
-
-### Removed
-
-### Fixed
-
-## [v0.39.0 - in progress](https://github.com/thanos-io/thanos/tree/release-0.39) - 2025 06 19
-- [#8190](https://github.com/thanos-io/thanos/pull/8190) Fix markdown formatting in CHANGELOG.
-- [#8202](https://github.com/thanos-io/thanos/pull/8202) Receive: Unhide `--tsdb.enable-native-histograms` flag
-- [#8225](https://github.com/thanos-io/thanos/pull/8225) tools: Extend bucket ls options.
-- [#8282](https://github.com/thanos-io/thanos/pull/8282) Force sync writes to meta.json in case of host crash
-- [#8308](https://github.com/thanos-io/thanos/pull/8308) Receive: Prometheus counters for pending write requests and series requests
->>>>>>> 9c955d21
 
 ### Added
 
@@ -52,7 +43,6 @@
 
 ### Fixed
 - [#8199](https://github.com/thanos-io/thanos/pull/8199) Query: handle panics or nil pointer dereference in querier gracefully when query analyze returns nil
-
 - [#8211](https://github.com/thanos-io/thanos/pull/8211) Query: fix panic on nested partial response in distributed instant query
 - [#8216](https://github.com/thanos-io/thanos/pull/8216) Query/Receive: fix iter race between `next()` and `stop()` introduced in https://github.com/thanos-io/thanos/pull/7821.
 - [#8212](https://github.com/thanos-io/thanos/pull/8212) Receive: Ensure forward/replication metrics are incremented in err cases
