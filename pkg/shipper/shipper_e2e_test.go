--- conflicted
+++ resolved
@@ -45,11 +45,7 @@
 		}()
 
 		extLset := labels.FromStrings("prometheus", "prom-1")
-<<<<<<< HEAD
-		shipper := New(log.NewLogfmtLogger(os.Stderr), nil, dir, metricsBucket, func() labels.Labels { return extLset }, metadata.TestSource)
-=======
-		shipper := New(log.NewLogfmtLogger(os.Stderr), nil, dir, bkt, func() labels.Labels { return extLset }, metadata.TestSource, false)
->>>>>>> a2edf6ef
+		shipper := New(log.NewLogfmtLogger(os.Stderr), nil, dir, metricsBucket, func() labels.Labels { return extLset }, metadata.TestSource, false)
 
 		ctx, cancel := context.WithCancel(context.Background())
 		defer cancel()
